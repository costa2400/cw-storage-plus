--- conflicted
+++ resolved
@@ -9,38 +9,10 @@
 use crate::keys::Key;
 
 use cosmwasm_std::{
-<<<<<<< HEAD
-    from_json, to_json_vec, Addr, Binary, ContractResult, CustomQuery, QuerierWrapper,
-    QueryRequest, StdError, StdResult, SystemResult, WasmQuery,
-};
-
-/// may_deserialize parses json bytes from storage (Option), returning Ok(None) if no data present
-///
-/// value is an odd type, but this is meant to be easy to use with output from storage.get (Option<Vec<u8>>)
-/// and value.map(|s| s.as_slice()) seems trickier than &value
-pub(crate) fn may_deserialize<T: DeserializeOwned>(
-    value: &Option<Vec<u8>>,
-) -> StdResult<Option<T>> {
-    match value {
-        Some(vec) => Ok(Some(from_json(vec)?)),
-        None => Ok(None),
-    }
-}
-
-/// must_deserialize parses json bytes from storage (Option), returning NotFound error if no data present
-pub(crate) fn must_deserialize<T: DeserializeOwned>(value: &Option<Vec<u8>>) -> StdResult<T> {
-    match value {
-        Some(vec) => from_json(vec),
-        None => Err(StdError::not_found(type_name::<T>())),
-    }
-}
-
-=======
-    to_vec, Addr, Binary, ContractResult, CustomQuery, QuerierWrapper, QueryRequest, StdError,
+    to_json_vec, Addr, Binary, ContractResult, CustomQuery, QuerierWrapper, QueryRequest, StdError,
     StdResult, SystemResult, WasmQuery,
 };
 
->>>>>>> 98bd4f12
 /// This is equivalent concat(to_length_prefixed_nested(namespaces), key)
 /// But more efficient when the intermediate namespaces often must be recalculated
 pub(crate) fn namespaces_with_key(namespaces: &[&[u8]], key: &[u8]) -> Vec<u8> {
@@ -135,11 +107,7 @@
 #[cfg(test)]
 mod test {
     use super::*;
-<<<<<<< HEAD
-    use cosmwasm_std::{to_json_vec, StdError};
-=======
     use cosmwasm_std::Uint128;
->>>>>>> 98bd4f12
     use serde::{Deserialize, Serialize};
 
     #[derive(Serialize, Deserialize, PartialEq, Debug)]
@@ -167,47 +135,6 @@
     }
 
     #[test]
-<<<<<<< HEAD
-    fn may_deserialize_handles_some() {
-        let person = Person {
-            name: "Maria".to_string(),
-            age: 42,
-        };
-        let value = to_json_vec(&person).unwrap();
-
-        let may_parse: Option<Person> = may_deserialize(&Some(value)).unwrap();
-        assert_eq!(may_parse, Some(person));
-    }
-
-    #[test]
-    fn may_deserialize_handles_none() {
-        let may_parse = may_deserialize::<Person>(&None).unwrap();
-        assert_eq!(may_parse, None);
-    }
-
-    #[test]
-    fn must_deserialize_handles_some() {
-        let person = Person {
-            name: "Maria".to_string(),
-            age: 42,
-        };
-        let value = to_json_vec(&person).unwrap();
-        let loaded = Some(value);
-
-        let parsed: Person = must_deserialize(&loaded).unwrap();
-        assert_eq!(parsed, person);
-    }
-
-    #[test]
-    fn must_deserialize_handles_none() {
-        let parsed = must_deserialize::<Person>(&None);
-        match parsed.unwrap_err() {
-            StdError::NotFound { kind, .. } => {
-                assert_eq!(kind, "cw_storage_plus::helpers::test::Person")
-            }
-            e => panic!("Unexpected error {}", e),
-        }
-=======
     fn not_found_object_info_works() {
         assert_eq!(
             not_found_object_info::<Person>(&[0xaa, 0xBB]),
@@ -221,6 +148,5 @@
             not_found_object_info::<Uint128>(b"foo"),
             "type: cosmwasm_std::math::uint128::Uint128; key: [66, 6F, 6F]"
         );
->>>>>>> 98bd4f12
     }
 }