--- conflicted
+++ resolved
@@ -1,10 +1,6 @@
 [package]
 name = "cw-storage-plus"
-<<<<<<< HEAD
-version = "0.4.1"
-=======
 version = "0.5.0"
->>>>>>> 0b0f237a
 authors = ["Ethan Frey <ethanfrey@users.noreply.github.com>"]
 edition = "2018"
 description = "Enhanced/experimental storage engines"
